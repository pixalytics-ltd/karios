--- conflicted
+++ resolved
@@ -2,22 +2,14 @@
 
 ## NEXT VERSION [FILL ME]
 
-<<<<<<< HEAD
 ### Improvements
 
+- Add processing config to output directory
 - Add disclaimer in Geometric Error distribution figure about planimetric accuracy.
 
 ### Documentation
 
 - Add notice in Readme about CE90 accuracy.
-=======
-## Improvements
-
-- Add processing config to output directory
-
-
-
->>>>>>> 169d856d
 
 ## 1.0.0 [20240119]
 
